package docker

import (
	"encoding/json"
	"fmt"
	"github.com/dotcloud/docker/auth"
	"github.com/dotcloud/docker/utils"
	"github.com/gorilla/mux"
	"io"
	"log"
	"net/http"
	"strconv"
	"strings"
)

const API_VERSION = 1.1

func hijackServer(w http.ResponseWriter) (io.ReadCloser, io.Writer, error) {
	conn, _, err := w.(http.Hijacker).Hijack()
	if err != nil {
		return nil, nil, err
	}
	// Flush the options to make sure the client sets the raw mode
	conn.Write([]byte{})
	return conn, conn, nil
}

//If we don't do this, POST method without Content-type (even with empty body) will fail
func parseForm(r *http.Request) error {
	if err := r.ParseForm(); err != nil && !strings.HasPrefix(err.Error(), "mime:") {
		return err
	}
	return nil
}

func parseMultipartForm(r *http.Request) error {
	if err := r.ParseMultipartForm(4096); err != nil && !strings.HasPrefix(err.Error(), "mime:") {
		return err
	}
	return nil
}

func httpError(w http.ResponseWriter, err error) {
	if strings.HasPrefix(err.Error(), "No such") {
		http.Error(w, err.Error(), http.StatusNotFound)
	} else if strings.HasPrefix(err.Error(), "Bad parameter") {
		http.Error(w, err.Error(), http.StatusBadRequest)
	} else if strings.HasPrefix(err.Error(), "Conflict") {
		http.Error(w, err.Error(), http.StatusConflict)
	} else {
		http.Error(w, err.Error(), http.StatusInternalServerError)
	}
}

func writeJson(w http.ResponseWriter, b []byte) {
	w.Header().Set("Content-Type", "application/json")
	w.Write(b)
}

// FIXME: Use stvconv.ParseBool() instead?
func getBoolParam(value string) (bool, error) {
	if value == "1" || strings.ToLower(value) == "true" {
		return true, nil
	}
	if value == "" || value == "0" || strings.ToLower(value) == "false" {
		return false, nil
	}
	return false, fmt.Errorf("Bad parameter")
}

func getAuth(srv *Server, version float64, w http.ResponseWriter, r *http.Request, vars map[string]string) error {
	b, err := json.Marshal(srv.registry.GetAuthConfig(false))
	if err != nil {
		return err
	}
	writeJson(w, b)
	return nil
}

func postAuth(srv *Server, version float64, w http.ResponseWriter, r *http.Request, vars map[string]string) error {
	config := &auth.AuthConfig{}
	if err := json.NewDecoder(r.Body).Decode(config); err != nil {
		return err
	}
	authConfig := srv.registry.GetAuthConfig(true)
	if config.Username == authConfig.Username {
		config.Password = authConfig.Password
	}

	newAuthConfig := auth.NewAuthConfig(config.Username, config.Password, config.Email, srv.runtime.root)
	status, err := auth.Login(newAuthConfig)
	if err != nil {
		return err
	}
	srv.registry.ResetClient(newAuthConfig)

	if status != "" {
		b, err := json.Marshal(&ApiAuth{Status: status})
		if err != nil {
			return err
		}
		writeJson(w, b)
		return nil
	}
	w.WriteHeader(http.StatusNoContent)
	return nil
}

func getVersion(srv *Server, version float64, w http.ResponseWriter, r *http.Request, vars map[string]string) error {
	m := srv.DockerVersion()
	b, err := json.Marshal(m)
	if err != nil {
		return err
	}
	writeJson(w, b)
	return nil
}

func postContainersKill(srv *Server, version float64, w http.ResponseWriter, r *http.Request, vars map[string]string) error {
	if vars == nil {
		return fmt.Errorf("Missing parameter")
	}
	name := vars["name"]
	if err := srv.ContainerKill(name); err != nil {
		return err
	}
	w.WriteHeader(http.StatusNoContent)
	return nil
}

func getContainersExport(srv *Server, version float64, w http.ResponseWriter, r *http.Request, vars map[string]string) error {
	if vars == nil {
		return fmt.Errorf("Missing parameter")
	}
	name := vars["name"]

	if err := srv.ContainerExport(name, w); err != nil {
		utils.Debugf("%s", err.Error())
		return err
	}
	return nil
}

func getImagesJson(srv *Server, version float64, w http.ResponseWriter, r *http.Request, vars map[string]string) error {
	if err := parseForm(r); err != nil {
		return err
	}

	all, err := getBoolParam(r.Form.Get("all"))
	if err != nil {
		return err
	}
	filter := r.Form.Get("filter")

	outs, err := srv.Images(all, filter)
	if err != nil {
		return err
	}
	b, err := json.Marshal(outs)
	if err != nil {
		return err
	}
	writeJson(w, b)
	return nil
}

func getImagesViz(srv *Server, version float64, w http.ResponseWriter, r *http.Request, vars map[string]string) error {
	if err := srv.ImagesViz(w); err != nil {
		return err
	}
	return nil
}

func getInfo(srv *Server, version float64, w http.ResponseWriter, r *http.Request, vars map[string]string) error {
	out := srv.DockerInfo()
	b, err := json.Marshal(out)
	if err != nil {
		return err
	}
	writeJson(w, b)
	return nil
}

func getImagesHistory(srv *Server, version float64, w http.ResponseWriter, r *http.Request, vars map[string]string) error {
	if vars == nil {
		return fmt.Errorf("Missing parameter")
	}
	name := vars["name"]
	outs, err := srv.ImageHistory(name)
	if err != nil {
		return err
	}
	b, err := json.Marshal(outs)
	if err != nil {
		return err
	}
	writeJson(w, b)
	return nil
}

func getContainersChanges(srv *Server, version float64, w http.ResponseWriter, r *http.Request, vars map[string]string) error {
	if vars == nil {
		return fmt.Errorf("Missing parameter")
	}
	name := vars["name"]
	changesStr, err := srv.ContainerChanges(name)
	if err != nil {
		return err
	}
	b, err := json.Marshal(changesStr)
	if err != nil {
		return err
	}
	writeJson(w, b)
	return nil
}

func getContainersJson(srv *Server, version float64, w http.ResponseWriter, r *http.Request, vars map[string]string) error {
	if err := parseForm(r); err != nil {
		return err
	}
	all, err := getBoolParam(r.Form.Get("all"))
	if err != nil {
		return err
	}
	since := r.Form.Get("since")
	before := r.Form.Get("before")
	n, err := strconv.Atoi(r.Form.Get("limit"))
	if err != nil {
		n = -1
	}

	outs := srv.Containers(all, n, since, before)
	b, err := json.Marshal(outs)
	if err != nil {
		return err
	}
	writeJson(w, b)
	return nil
}

func postImagesTag(srv *Server, version float64, w http.ResponseWriter, r *http.Request, vars map[string]string) error {
	if err := parseForm(r); err != nil {
		return err
	}
	repo := r.Form.Get("repo")
	tag := r.Form.Get("tag")
	if vars == nil {
		return fmt.Errorf("Missing parameter")
	}
	name := vars["name"]
	force, err := getBoolParam(r.Form.Get("force"))
	if err != nil {
		return err
	}

	if err := srv.ContainerTag(name, repo, tag, force); err != nil {
		return err
	}
	w.WriteHeader(http.StatusCreated)
	return nil
}

func postCommit(srv *Server, version float64, w http.ResponseWriter, r *http.Request, vars map[string]string) error {
	if err := parseForm(r); err != nil {
		return err
	}
	config := &Config{}
	if err := json.NewDecoder(r.Body).Decode(config); err != nil {
		utils.Debugf("%s", err.Error())
	}
	repo := r.Form.Get("repo")
	tag := r.Form.Get("tag")
	container := r.Form.Get("container")
	author := r.Form.Get("author")
	comment := r.Form.Get("comment")
	id, err := srv.ContainerCommit(container, repo, tag, author, comment, config)
	if err != nil {
		return err
	}
	b, err := json.Marshal(&ApiId{id})
	if err != nil {
		return err
	}
	w.WriteHeader(http.StatusCreated)
	writeJson(w, b)
	return nil
}

// Creates an image from Pull or from Import
func postImagesCreate(srv *Server, version float64, w http.ResponseWriter, r *http.Request, vars map[string]string) error {
	if err := parseForm(r); err != nil {
		return err
	}

	src := r.Form.Get("fromSrc")
	image := r.Form.Get("fromImage")
	tag := r.Form.Get("tag")
	repo := r.Form.Get("repo")

	if image != "" { //pull
		registry := r.Form.Get("registry")
		if version > 1.0 {
			w.Header().Set("Content-Type", "application/json")
		}
		if err := srv.ImagePull(image, tag, registry, w, version > 1.0); err != nil {
			return err
		}
	} else { //import
		if err := srv.ImageImport(src, repo, tag, r.Body, w); err != nil {
			return err
		}
	}
	return nil
}

func getImagesSearch(srv *Server, version float64, w http.ResponseWriter, r *http.Request, vars map[string]string) error {
	if err := parseForm(r); err != nil {
		return err
	}

	term := r.Form.Get("term")
	outs, err := srv.ImagesSearch(term)
	if err != nil {
		return err
	}
	b, err := json.Marshal(outs)
	if err != nil {
		return err
	}
	writeJson(w, b)
	return nil
}

func postImagesInsert(srv *Server, version float64, w http.ResponseWriter, r *http.Request, vars map[string]string) error {
	if err := parseForm(r); err != nil {
		return err
	}

	url := r.Form.Get("url")
	path := r.Form.Get("path")
	if vars == nil {
		return fmt.Errorf("Missing parameter")
	}
	name := vars["name"]

	imgId, err := srv.ImageInsert(name, url, path, w)
	if err != nil {
		return err
	}
	b, err := json.Marshal(&ApiId{Id: imgId})
	if err != nil {
		return err
	}
	writeJson(w, b)
	return nil
}

func postImagesPush(srv *Server, version float64, w http.ResponseWriter, r *http.Request, vars map[string]string) error {
	if err := parseForm(r); err != nil {
		return err
	}
	registry := r.Form.Get("registry")

	if vars == nil {
		return fmt.Errorf("Missing parameter")
	}
	name := vars["name"]

	if err := srv.ImagePush(name, registry, w); err != nil {
		return err
	}
	return nil
}

func postContainersCreate(srv *Server, version float64, w http.ResponseWriter, r *http.Request, vars map[string]string) error {
	config := &Config{}
	if err := json.NewDecoder(r.Body).Decode(config); err != nil {
		return err
	}
	id, err := srv.ContainerCreate(config)
	if err != nil {
		return err
	}

	out := &ApiRun{
		Id: id,
	}
	if config.Memory > 0 && !srv.runtime.capabilities.MemoryLimit {
		log.Println("WARNING: Your kernel does not support memory limit capabilities. Limitation discarded.")
		out.Warnings = append(out.Warnings, "Your kernel does not support memory limit capabilities. Limitation discarded.")
	}
	if config.Memory > 0 && !srv.runtime.capabilities.SwapLimit {
		log.Println("WARNING: Your kernel does not support swap limit capabilities. Limitation discarded.")
		out.Warnings = append(out.Warnings, "Your kernel does not support memory swap capabilities. Limitation discarded.")
	}
	b, err := json.Marshal(out)
	if err != nil {
		return err
	}
	w.WriteHeader(http.StatusCreated)
	writeJson(w, b)
	return nil
}

func postContainersRestart(srv *Server, version float64, w http.ResponseWriter, r *http.Request, vars map[string]string) error {
	if err := parseForm(r); err != nil {
		return err
	}
	t, err := strconv.Atoi(r.Form.Get("t"))
	if err != nil || t < 0 {
		t = 10
	}
	if vars == nil {
		return fmt.Errorf("Missing parameter")
	}
	name := vars["name"]
	if err := srv.ContainerRestart(name, t); err != nil {
		return err
	}
	w.WriteHeader(http.StatusNoContent)
	return nil
}

func deleteContainers(srv *Server, version float64, w http.ResponseWriter, r *http.Request, vars map[string]string) error {
	if err := parseForm(r); err != nil {
		return err
	}
	if vars == nil {
		return fmt.Errorf("Missing parameter")
	}
	name := vars["name"]
	removeVolume, err := getBoolParam(r.Form.Get("v"))
	if err != nil {
		return err
	}

	if err := srv.ContainerDestroy(name, removeVolume); err != nil {
		return err
	}
	w.WriteHeader(http.StatusNoContent)
	return nil
}

<<<<<<< HEAD
func deleteImages(srv *Server, w http.ResponseWriter, r *http.Request, vars map[string]string) error {
	if err := parseForm(r); err != nil {
		return err
	}
=======
func deleteImages(srv *Server, version float64, w http.ResponseWriter, r *http.Request, vars map[string]string) error {
>>>>>>> 17eaf8b8
	if vars == nil {
		return fmt.Errorf("Missing parameter")
	}
	name := vars["name"]
	force, err := getBoolParam(r.Form.Get("force"))
	if err != nil {
		return err
	}
	if err := srv.ImageDelete(name, force); err != nil {
		return err
	}
	w.WriteHeader(http.StatusNoContent)
	return nil
}

func postContainersStart(srv *Server, version float64, w http.ResponseWriter, r *http.Request, vars map[string]string) error {
	if vars == nil {
		return fmt.Errorf("Missing parameter")
	}
	name := vars["name"]
	if err := srv.ContainerStart(name); err != nil {
		return err
	}
	w.WriteHeader(http.StatusNoContent)
	return nil
}

func postContainersStop(srv *Server, version float64, w http.ResponseWriter, r *http.Request, vars map[string]string) error {
	if err := parseForm(r); err != nil {
		return err
	}
	t, err := strconv.Atoi(r.Form.Get("t"))
	if err != nil || t < 0 {
		t = 10
	}

	if vars == nil {
		return fmt.Errorf("Missing parameter")
	}
	name := vars["name"]

	if err := srv.ContainerStop(name, t); err != nil {
		return err
	}
	w.WriteHeader(http.StatusNoContent)
	return nil
}

func postContainersWait(srv *Server, version float64, w http.ResponseWriter, r *http.Request, vars map[string]string) error {
	if vars == nil {
		return fmt.Errorf("Missing parameter")
	}
	name := vars["name"]
	status, err := srv.ContainerWait(name)
	if err != nil {
		return err
	}
	b, err := json.Marshal(&ApiWait{StatusCode: status})
	if err != nil {
		return err
	}
	writeJson(w, b)
	return nil
}

func postContainersResize(srv *Server, version float64, w http.ResponseWriter, r *http.Request, vars map[string]string) error {
	if err := parseForm(r); err != nil {
		return err
	}
	height, err := strconv.Atoi(r.Form.Get("h"))
	if err != nil {
		return err
	}
	width, err := strconv.Atoi(r.Form.Get("w"))
	if err != nil {
		return err
	}
	if vars == nil {
		return fmt.Errorf("Missing parameter")
	}
	name := vars["name"]
	if err := srv.ContainerResize(name, height, width); err != nil {
		return err
	}
	return nil
}

func postContainersAttach(srv *Server, version float64, w http.ResponseWriter, r *http.Request, vars map[string]string) error {
	if err := parseForm(r); err != nil {
		return err
	}
	logs, err := getBoolParam(r.Form.Get("logs"))
	if err != nil {
		return err
	}
	stream, err := getBoolParam(r.Form.Get("stream"))
	if err != nil {
		return err
	}
	stdin, err := getBoolParam(r.Form.Get("stdin"))
	if err != nil {
		return err
	}
	stdout, err := getBoolParam(r.Form.Get("stdout"))
	if err != nil {
		return err
	}
	stderr, err := getBoolParam(r.Form.Get("stderr"))
	if err != nil {
		return err
	}

	if vars == nil {
		return fmt.Errorf("Missing parameter")
	}
	name := vars["name"]

	if _, err := srv.ContainerInspect(name); err != nil {
		return err
	}

	in, out, err := hijackServer(w)
	if err != nil {
		return err
	}
	defer in.Close()

	fmt.Fprintf(out, "HTTP/1.1 200 OK\r\nContent-Type: application/vnd.docker.raw-stream\r\n\r\n")
	if err := srv.ContainerAttach(name, logs, stream, stdin, stdout, stderr, in, out); err != nil {
		fmt.Fprintf(out, "Error: %s\n", err)
	}
	return nil
}

func getContainersByName(srv *Server, version float64, w http.ResponseWriter, r *http.Request, vars map[string]string) error {
	if vars == nil {
		return fmt.Errorf("Missing parameter")
	}
	name := vars["name"]

	container, err := srv.ContainerInspect(name)
	if err != nil {
		return err
	}
	b, err := json.Marshal(container)
	if err != nil {
		return err
	}
	writeJson(w, b)
	return nil
}

func getImagesByName(srv *Server, version float64, w http.ResponseWriter, r *http.Request, vars map[string]string) error {
	if vars == nil {
		return fmt.Errorf("Missing parameter")
	}
	name := vars["name"]

	image, err := srv.ImageInspect(name)
	if err != nil {
		return err
	}
	b, err := json.Marshal(image)
	if err != nil {
		return err
	}
	writeJson(w, b)
	return nil
}

func postImagesGetCache(srv *Server, version float64, w http.ResponseWriter, r *http.Request, vars map[string]string) error {
	apiConfig := &ApiImageConfig{}
	if err := json.NewDecoder(r.Body).Decode(apiConfig); err != nil {
		return err
	}

	image, err := srv.ImageGetCached(apiConfig.Id, apiConfig.Config)
	if err != nil {
		return err
	}
	if image == nil {
		w.WriteHeader(http.StatusNotFound)
		return nil
	}
	apiId := &ApiId{Id: image.Id}
	b, err := json.Marshal(apiId)
	if err != nil {
		return err
	}
	writeJson(w, b)
	return nil
}

func postBuild(srv *Server, version float64, w http.ResponseWriter, r *http.Request, vars map[string]string) error {
	if err := r.ParseMultipartForm(4096); err != nil {
		return err
	}

	dockerfile, _, err := r.FormFile("Dockerfile")
	if err != nil {
		return err
	}

	context, _, err := r.FormFile("Context")
	if err != nil {
		if err != http.ErrMissingFile {
			return err
		}
	}

	b := NewBuildFile(srv, utils.NewWriteFlusher(w))
	if _, err := b.Build(dockerfile, context); err != nil {
		fmt.Fprintf(w, "Error build: %s\n", err)
	}
	return nil
}

func ListenAndServe(addr string, srv *Server, logging bool) error {
	r := mux.NewRouter()
	log.Printf("Listening for HTTP on %s\n", addr)

	m := map[string]map[string]func(*Server, float64, http.ResponseWriter, *http.Request, map[string]string) error{
		"GET": {
			"/auth":                         getAuth,
			"/version":                      getVersion,
			"/info":                         getInfo,
			"/images/json":                  getImagesJson,
			"/images/viz":                   getImagesViz,
			"/images/search":                getImagesSearch,
			"/images/{name:.*}/history":     getImagesHistory,
			"/images/{name:.*}/json":        getImagesByName,
			"/containers/ps":                getContainersJson,
			"/containers/json":              getContainersJson,
			"/containers/{name:.*}/export":  getContainersExport,
			"/containers/{name:.*}/changes": getContainersChanges,
			"/containers/{name:.*}/json":    getContainersByName,
		},
		"POST": {
			"/auth":                         postAuth,
			"/commit":                       postCommit,
			"/build":                        postBuild,
			"/images/create":                postImagesCreate,
			"/images/{name:.*}/insert":      postImagesInsert,
			"/images/{name:.*}/push":        postImagesPush,
			"/images/{name:.*}/tag":         postImagesTag,
			"/images/getCache":              postImagesGetCache,
			"/containers/create":            postContainersCreate,
			"/containers/{name:.*}/kill":    postContainersKill,
			"/containers/{name:.*}/restart": postContainersRestart,
			"/containers/{name:.*}/start":   postContainersStart,
			"/containers/{name:.*}/stop":    postContainersStop,
			"/containers/{name:.*}/wait":    postContainersWait,
			"/containers/{name:.*}/resize":  postContainersResize,
			"/containers/{name:.*}/attach":  postContainersAttach,
		},
		"DELETE": {
			"/containers/{name:.*}": deleteContainers,
			"/images/{name:.*}":     deleteImages,
		},
	}

	for method, routes := range m {
		for route, fct := range routes {
			utils.Debugf("Registering %s, %s", method, route)
			// NOTE: scope issue, make sure the variables are local and won't be changed
			localRoute := route
			localMethod := method
			localFct := fct
			f := func(w http.ResponseWriter, r *http.Request) {
				utils.Debugf("Calling %s %s", localMethod, localRoute)
				if logging {
					log.Println(r.Method, r.RequestURI)
				}
				if strings.Contains(r.Header.Get("User-Agent"), "Docker-Client/") {
					userAgent := strings.Split(r.Header.Get("User-Agent"), "/")
					if len(userAgent) == 2 && userAgent[1] != VERSION {
						utils.Debugf("Warning: client and server don't have the same version (client: %s, server: %s)", userAgent[1], VERSION)
					}
				}
				version, err := strconv.ParseFloat(mux.Vars(r)["version"], 64)
				if err != nil {
					version = API_VERSION
				}
				if version == 0 || version > API_VERSION {
					w.WriteHeader(http.StatusNotFound)
					return
				}
				if err := localFct(srv, version, w, r, mux.Vars(r)); err != nil {
					httpError(w, err)
				}
			}
			r.Path("/v{version:[0-9.]+}" + localRoute).Methods(localMethod).HandlerFunc(f)
			r.Path(localRoute).Methods(localMethod).HandlerFunc(f)
		}
	}
	return http.ListenAndServe(addr, r)
}<|MERGE_RESOLUTION|>--- conflicted
+++ resolved
@@ -442,14 +442,10 @@
 	return nil
 }
 
-<<<<<<< HEAD
-func deleteImages(srv *Server, w http.ResponseWriter, r *http.Request, vars map[string]string) error {
-	if err := parseForm(r); err != nil {
-		return err
-	}
-=======
 func deleteImages(srv *Server, version float64, w http.ResponseWriter, r *http.Request, vars map[string]string) error {
->>>>>>> 17eaf8b8
+	if err := parseForm(r); err != nil {
+		return err
+	}
 	if vars == nil {
 		return fmt.Errorf("Missing parameter")
 	}
